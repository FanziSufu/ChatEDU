--- conflicted
+++ resolved
@@ -9,14 +9,11 @@
 import requests
 import urllib3
 import platform
-<<<<<<< HEAD
-import pprint
-=======
 import base64
 from io import BytesIO
 from PIL import Image
 
->>>>>>> 2af553ac
+import pprint
 from tqdm import tqdm
 import colorama
 from duckduckgo_search import ddg
@@ -32,8 +29,6 @@
 from .config import retrieve_proxy
 from modules import config
 from .base_model import BaseLLMModel, ModelType
-from torch import cuda
-cuda.set_device(1)
 
 
 class OpenAIClient(BaseLLMModel):
@@ -339,29 +334,6 @@
         super().__init__(model_name=model_name)
         from transformers import AutoTokenizer, AutoModel
         import torch
-<<<<<<< HEAD
-        from torch import cuda
-        cuda.set_device(1)
-
-        system_name = platform.system()
-        model_path = None
-        if os.path.exists("models"):
-            model_dirs = os.listdir("models")
-            if model_name in model_dirs:
-                model_path = f"models/{model_name}"
-        if model_path is not None:
-            model_source = model_path
-        else:
-            model_source = f"THUDM/{model_name}"
-        self.tokenizer = AutoTokenizer.from_pretrained(
-            model_source, trust_remote_code=True
-        )
-        quantified = False
-        if "int4" in model_name:
-            quantified = True
-        if quantified:
-            model = AutoModel.from_pretrained(
-=======
         global CHATGLM_TOKENIZER, CHATGLM_MODEL
         if CHATGLM_TOKENIZER is None or CHATGLM_MODEL is None:
             system_name = platform.system()
@@ -375,7 +347,6 @@
             else:
                 model_source = f"THUDM/{model_name}"
             CHATGLM_TOKENIZER = AutoTokenizer.from_pretrained(
->>>>>>> 2af553ac
                 model_source, trust_remote_code=True
             )
             quantified = False
@@ -636,49 +607,8 @@
         }
         response = requests.post(self.url, json=data)
         try:
-<<<<<<< HEAD
-            if model_type == ModelType.OpenAI:
-                logging.info(f"正在加载OpenAI模型: {model_name}")
-                model = OpenAIClient(
-                    model_name=model_name,
-                    api_key=access_key,
-                    system_prompt=system_prompt,
-                    temperature=temperature,
-                    top_p=top_p,
-                )
-            elif model_type == ModelType.ZhiPu:
-                logging.info(f"正在加载ZhiPu模型: {model_name}")
-                model = ZhiPuClient(
-                    model_name=model_name,
-                    temperature=temperature,
-                    top_p=top_p,
-                )
-            elif model_type == ModelType.ChatGLM:
-                logging.info(f"正在加载ChatGLM模型: {model_name}")
-                model = ChatGLM_Client(model_name)
-            elif model_type == ModelType.LLaMA and lora_model_path == "":
-                msg = f"现在请为 {model_name} 选择LoRA模型"
-                logging.info(msg)
-                lora_selector_visibility = True
-                if os.path.isdir("lora"):
-                    lora_choices = get_file_names("lora", plain=True, filetypes=[""])
-                lora_choices = ["No LoRA"] + lora_choices
-            elif model_type == ModelType.LLaMA and lora_model_path != "":
-                logging.info(f"正在加载LLaMA模型: {model_name} + {lora_model_path}")
-                dont_change_lora_selector = True
-                if lora_model_path == "No LoRA":
-                    lora_model_path = None
-                    msg += " + No LoRA"
-                else:
-                    msg += f" + {lora_model_path}"
-                model = LLaMA_Client(model_name, lora_model_path)
-            elif model_type == ModelType.Unknown:
-                raise ValueError(f"未知模型: {model_name}")
-            logging.info(msg)
-=======
             response = json.loads(response.text)
             return response["data"], len(response["data"])
->>>>>>> 2af553ac
         except Exception as e:
             return response.text, len(response.text)
 
@@ -709,6 +639,13 @@
                 model_name=model_name,
                 api_key=access_key,
                 system_prompt=system_prompt,
+                temperature=temperature,
+                top_p=top_p,
+            )
+        elif model_type == ModelType.ZhiPu:
+            logging.info(f"正在加载ZhiPu模型: {model_name}")
+            model = ZhiPuClient(
+                model_name=model_name,
                 temperature=temperature,
                 top_p=top_p,
             )
