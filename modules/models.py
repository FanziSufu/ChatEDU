--- conflicted
+++ resolved
@@ -214,31 +214,6 @@
         super().__init__(model_name=model_name)
         from transformers import AutoTokenizer, AutoModel
         import torch
-<<<<<<< HEAD
-
-        system_name = platform.system()
-        model_path = None
-        if os.path.exists("models"):
-            model_dirs = os.listdir("models")
-            if model_name in model_dirs:
-                model_path = f"models/{model_name}"
-        if model_path is not None:
-            model_source = model_path
-        else:
-            model_source = f"THUDM/{model_name}"
-        self.tokenizer = AutoTokenizer.from_pretrained(
-            model_source, trust_remote_code=True
-        )
-        quantified = False
-        if "int4" in model_name:
-            quantified = True
-        if quantified:
-            model = AutoModel.from_pretrained(
-                model_source, trust_remote_code=True
-            ).half()
-        else:
-            model = AutoModel.from_pretrained(
-=======
         global CHATGLM_TOKENIZER, CHATGLM_MODEL
         if CHATGLM_TOKENIZER is None or CHATGLM_MODEL is None:
             system_name = platform.system()
@@ -252,7 +227,6 @@
             else:
                 model_source = f"THUDM/{model_name}"
             CHATGLM_TOKENIZER = AutoTokenizer.from_pretrained(
->>>>>>> 90ce14b3
                 model_source, trust_remote_code=True
             )
             quantified = False
@@ -319,62 +293,9 @@
         from lmflow.pipeline.auto_pipeline import AutoPipeline
         from lmflow.models.auto_model import AutoModel
         from lmflow.args import ModelArguments, DatasetArguments, InferencerArguments
-<<<<<<< HEAD
-
-        model_path = None
-        if os.path.exists("models"):
-            model_dirs = os.listdir("models")
-            if model_name in model_dirs:
-                model_path = f"models/{model_name}"
-        if model_path is not None:
-            model_source = model_path
-        else:
-            model_source = f"decapoda-research/{model_name}"
-            # raise Exception(f"models目录下没有这个模型: {model_name}")
-        if lora_path is not None:
-            lora_path = f"lora/{lora_path}"
-        self.lora_path = lora_path
-        self.max_generation_token = 1000
-        pipeline_name = "inferencer"
-        model_args = ModelArguments(
-            model_name_or_path=model_source,
-            lora_model_path=lora_path,
-            model_type=None,
-            config_overrides=None,
-            config_name=None,
-            tokenizer_name=None,
-            cache_dir=None,
-            use_fast_tokenizer=True,
-            model_revision="main",
-            use_auth_token=False,
-            torch_dtype=None,
-            use_lora=False,
-            lora_r=8,
-            lora_alpha=32,
-            lora_dropout=0.1,
-            use_ram_optimized_load=True,
-        )
-        pipeline_args = InferencerArguments(
-            local_rank=0,
-            random_seed=1,
-            deepspeed="configs/ds_config_chatbot.json",
-            mixed_precision="bf16",
-        )
-
-        with open(pipeline_args.deepspeed, "r") as f:
-            ds_config = json.load(f)
-
-        self.model = AutoModel.get_model(
-            model_args,
-            tune_strategy="none",
-            ds_config=ds_config,
-        )
-
-=======
         
         self.max_generation_token = 1000
         self.end_string = "\n\n"
->>>>>>> 90ce14b3
         # We don't need input data
         data_args = DatasetArguments(dataset_path=None)
         self.dataset = Dataset(data_args)
@@ -469,160 +390,6 @@
             yield partial_text
 
 
-<<<<<<< HEAD
-class ModelManager:
-    def __init__(self, **kwargs) -> None:
-        self.model = None
-        self.get_model(**kwargs)
-
-    def get_model(
-        self,
-        model_name,
-        lora_model_path=None,
-        access_key=None,
-        temperature=None,
-        top_p=None,
-        system_prompt=None,
-    ) -> BaseLLMModel:
-        msg = f"模型设置为了： {model_name}"
-        if self.model is not None and model_name == self.model.model_name:
-            # 如果模型名字一样，那么就不用重新加载模型
-            # if (
-            #     lora_model_path is not None
-            #     and hasattr(self.model, "lora_path")
-            #     and lora_model_path == self.model.lora_path
-            #     or lora_model_path is None
-            #     and not hasattr(self.model, "lora_path")
-            # ):
-            logging.info(f"模型 {model_name} 已经加载，不需要重新加载")
-            return msg
-        model_type = ModelType.get_type(model_name)
-        lora_selector_visibility = False
-        lora_choices = []
-        dont_change_lora_selector = False
-        if model_type != ModelType.OpenAI:
-            config.local_embedding = True
-        del self.model
-        model = None
-        try:
-            if model_type == ModelType.OpenAI:
-                logging.info(f"正在加载OpenAI模型: {model_name}")
-                model = OpenAIClient(
-                    model_name=model_name,
-                    api_key=access_key,
-                    system_prompt=system_prompt,
-                    temperature=temperature,
-                    top_p=top_p,
-                )
-            elif model_type == ModelType.ChatGLM:
-                logging.info(f"正在加载ChatGLM模型: {model_name}")
-                model = ChatGLM_Client(model_name)
-            elif model_type == ModelType.LLaMA and lora_model_path == "":
-                msg = f"现在请为 {model_name} 选择LoRA模型"
-                logging.info(msg)
-                lora_selector_visibility = True
-                if os.path.isdir("lora"):
-                    lora_choices = get_file_names("lora", plain=True, filetypes=[""])
-                lora_choices = ["No LoRA"] + lora_choices
-            elif model_type == ModelType.LLaMA and lora_model_path != "":
-                logging.info(f"正在加载LLaMA模型: {model_name} + {lora_model_path}")
-                dont_change_lora_selector = True
-                if lora_model_path == "No LoRA":
-                    lora_model_path = None
-                    msg += " + No LoRA"
-                else:
-                    msg += f" + {lora_model_path}"
-                model = LLaMA_Client(model_name, lora_model_path)
-            elif model_type == ModelType.Unknown:
-                raise ValueError(f"未知模型: {model_name}")
-            logging.info(msg)
-        except Exception as e:
-            logging.error(e)
-            msg = f"{STANDARD_ERROR_MSG}: {e}"
-        self.model = model
-        if dont_change_lora_selector:
-            return msg
-        else:
-            return msg, gr.Dropdown.update(
-                choices=lora_choices, visible=lora_selector_visibility
-            )
-
-    def predict(self, *args):
-        iter = self.model.predict(*args)
-        for i in iter:
-            yield i
-
-    def billing_info(self):
-        return self.model.billing_info()
-
-    def set_key(self, *args):
-        return self.model.set_key(*args)
-
-    def load_chat_history(self, *args):
-        return self.model.load_chat_history(*args)
-
-    def interrupt(self, *args):
-        return self.model.interrupt(*args)
-
-    def reset(self, *args):
-        return self.model.reset(*args)
-
-    def retry(self, *args):
-        iter = self.model.retry(*args)
-        for i in iter:
-            yield i
-
-    def delete_first_conversation(self, *args):
-        return self.model.delete_first_conversation(*args)
-
-    def delete_last_conversation(self, *args):
-        return self.model.delete_last_conversation(*args)
-
-    def set_system_prompt(self, *args):
-        return self.model.set_system_prompt(*args)
-
-    def save_chat_history(self, *args):
-        return self.model.save_chat_history(*args)
-
-    def export_markdown(self, *args):
-        return self.model.export_markdown(*args)
-
-    def load_chat_history(self, *args):
-        return self.model.load_chat_history(*args)
-
-    def set_token_upper_limit(self, *args):
-        return self.model.set_token_upper_limit(*args)
-
-    def set_temperature(self, *args):
-        self.model.set_temperature(*args)
-
-    def set_top_p(self, *args):
-        self.model.set_top_p(*args)
-
-    def set_n_choices(self, *args):
-        self.model.set_n_choices(*args)
-
-    def set_stop_sequence(self, *args):
-        self.model.set_stop_sequence(*args)
-
-    def set_max_tokens(self, *args):
-        self.model.set_max_tokens(*args)
-
-    def set_presence_penalty(self, *args):
-        self.model.set_presence_penalty(*args)
-
-    def set_frequency_penalty(self, *args):
-        self.model.set_frequency_penalty(*args)
-
-    def set_logit_bias(self, *args):
-        self.model.set_logit_bias(*args)
-
-    def set_user_identifier(self, *args):
-        self.model.set_user_identifier(*args)
-
-    def set_single_turn(self, *args):
-        self.model.set_single_turn(*args)
-=======
 def get_model(
     model_name,
     lora_model_path=None,
@@ -679,7 +446,6 @@
         return model, msg
     else:
         return model, msg, gr.Dropdown.update(choices=lora_choices, visible=lora_selector_visibility)
->>>>>>> 90ce14b3
 
 
 if __name__ == "__main__":
