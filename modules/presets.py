# -*- coding:utf-8 -*-
import os
from pathlib import Path
import gradio as gr
from .webui_locale import I18nAuto

i18n = I18nAuto()  # internationalization

CHATGLM_MODEL = None
CHATGLM_TOKENIZER = None
LLAMA_MODEL = None
LLAMA_INFERENCER = None

# ChatGPT 设置
INITIAL_SYSTEM_PROMPT = "You are a helpful assistant."
API_HOST = "api.openai.com"
COMPLETION_URL = "https://api.openai.com/v1/chat/completions"
BALANCE_API_URL="https://api.openai.com/dashboard/billing/credit_grants"
USAGE_API_URL="https://api.openai.com/dashboard/billing/usage"
HISTORY_DIR = Path("history")
HISTORY_DIR = "history"
TEMPLATES_DIR = "templates"

# 错误信息
STANDARD_ERROR_MSG = i18n("☹️发生了错误：")  # 错误信息的标准前缀
GENERAL_ERROR_MSG = i18n("获取对话时发生错误，请查看后台日志")
ERROR_RETRIEVE_MSG = i18n("请检查网络连接，或者API-Key是否有效。")
CONNECTION_TIMEOUT_MSG = i18n("连接超时，无法获取对话。")  # 连接超时
READ_TIMEOUT_MSG = i18n("读取超时，无法获取对话。")  # 读取超时
PROXY_ERROR_MSG = i18n("代理错误，无法获取对话。")  # 代理错误
SSL_ERROR_PROMPT = i18n("SSL错误，无法获取对话。")  # SSL 错误
NO_APIKEY_MSG = i18n("API key为空，请检查是否输入正确。")  # API key 长度不足 51 位
NO_INPUT_MSG = i18n("请输入对话内容。")  # 未输入对话内容
BILLING_NOT_APPLICABLE_MSG = i18n("账单信息不适用") # 本地运行的模型返回的账单信息

TIMEOUT_STREAMING = 60  # 流式对话时的超时时间
TIMEOUT_ALL = 200  # 非流式对话时的超时时间
ENABLE_STREAMING_OPTION = True  # 是否启用选择选择是否实时显示回答的勾选框
HIDE_MY_KEY = False  # 如果你想在UI中隐藏你的 API 密钥，将此值设置为 True
CONCURRENT_COUNT = 100 # 允许同时使用的用户数量

SIM_K = 5
INDEX_QUERY_TEMPRATURE = 1.0

<<<<<<< HEAD
CHUANHU_TITLE = """<h1 align="left">ChatEDU 🚀</h1>"""
BACK_LINK = """其他链接： <a href="http://10.101.120.11:8000" target="_blank">个性化学习Demo</a>  &nbsp;&nbsp;&nbsp;
 <a href="http://10.109.68.1:7866" target="_blank"> 图像生成Demo </>"""
CHUANHU_DESCRIPTION = """\
<div align="center" style="margin:16px 0">
此App使用 `gpt-3.5-turbo` 大语言模型
</div>
"""
=======
CHUANHU_TITLE = i18n("川虎Chat 🚀")

CHUANHU_DESCRIPTION = i18n("由Bilibili [土川虎虎虎](https://space.bilibili.com/29125536) 和 [明昭MZhao](https://space.bilibili.com/24807452)开发<br />访问川虎Chat的 [GitHub项目](https://github.com/GaiZhenbiao/ChuanhuChatGPT) 下载最新版脚本")
>>>>>>> 2af553ac

FOOTER = """<div class="versions">{versions}</div>"""

APPEARANCE_SWITCHER = """
<div style="display: flex; justify-content: space-between;">
<span style="margin-top: 4px !important;">"""+ i18n("切换亮暗色主题")  + """</span>
<span><label class="apSwitch" for="checkbox">
    <input type="checkbox" id="checkbox">
    <div class="apSlider"></div>
</label></span>
</div>
"""

SUMMARIZE_PROMPT = "你是谁？我们刚才聊了什么？"  # 总结对话时的 prompt

<<<<<<< HEAD
MODELS = [
    "chatglm-6b",
    "chatglm-130b",
    "llama-7b-hf"
]  # 可选的模型
=======
ONLINE_MODELS = [
    "gpt-3.5-turbo",
    "gpt-3.5-turbo-0301",
    "gpt-4",
    "gpt-4-0314",
    "gpt-4-32k",
    "gpt-4-32k-0314",
    "xmbot",
]

LOCAL_MODELS = [
    "chatglm-6b",
    "chatglm-6b-int4",
    "chatglm-6b-int4-qe",
    "llama-7b-hf",
    "llama-13b-hf",
    "llama-30b-hf",
    "llama-65b-hf"
]

if os.environ.get('HIDE_LOCAL_MODELS', 'false') == 'true':
    MODELS = ONLINE_MODELS
else:
    MODELS = ONLINE_MODELS + LOCAL_MODELS

DEFAULT_MODEL = 0
>>>>>>> 2af553ac

os.makedirs("models", exist_ok=True)
os.makedirs("lora", exist_ok=True)
os.makedirs("history", exist_ok=True)
for dir_name in os.listdir("models"):
    if os.path.isdir(os.path.join("models", dir_name)):
        if dir_name not in MODELS:
            MODELS.append(dir_name)

MODEL_TOKEN_LIMIT = {
    "gpt-3.5-turbo": 4096,
    "gpt-3.5-turbo-0301": 4096,
    "gpt-4": 8192,
    "gpt-4-0314": 8192,
    "gpt-4-32k": 32768,
    "gpt-4-32k-0314": 32768,
    "chatglm-130b": 4096
}

TOKEN_OFFSET = 1000 # 模型的token上限减去这个值，得到软上限。到达软上限之后，自动尝试减少token占用。
DEFAULT_TOKEN_LIMIT = 3000 # 默认的token上限
REDUCE_TOKEN_FACTOR = 0.5 # 与模型token上限想乘，得到目标token数。减少token占用时，将token占用减少到目标token数以下。

REPLY_LANGUAGES = [
    "简体中文",
    "繁體中文",
    "English",
    "日本語",
    "Español",
    "Français",
    "Deutsch",
    "跟随问题语言（不稳定）"
]


WEBSEARCH_PTOMPT_TEMPLATE = """\
Web search results:

{web_results}
Current date: {current_date}

Instructions: Using the provided web search results, write a comprehensive reply to the given query. Make sure to cite results using [[number](URL)] notation after the reference. If the provided search results refer to multiple subjects with the same name, write separate answers for each subject.
Query: {query}
Reply in {reply_language}
"""

PROMPT_TEMPLATE = """\
Context information is below.
---------------------
{context_str}
---------------------
Current date: {current_date}.
Using the provided context information, write a comprehensive reply to the given query.
Make sure to cite results using [number] notation after the reference.
If the provided context information refer to multiple subjects with the same name, write separate answers for each subject.
Use prior knowledge only if the given context didn't provide enough information.
Answer the question: {query_str}
Reply in {reply_language}
"""

REFINE_TEMPLATE = """\
The original question is as follows: {query_str}
We have provided an existing answer: {existing_answer}
We have the opportunity to refine the existing answer
(only if needed) with some more context below.
------------
{context_msg}
------------
Given the new context, refine the original answer to better
Reply in {reply_language}
If the context isn't useful, return the original answer.
"""

ALREADY_CONVERTED_MARK = "<!-- ALREADY CONVERTED BY PARSER. -->"

small_and_beautiful_theme = gr.themes.Soft(
        primary_hue=gr.themes.Color(
            c50="#02C160",
            c100="rgba(2, 193, 96, 0.2)",
            c200="#02C160",
            c300="rgba(2, 193, 96, 0.32)",
            c400="rgba(2, 193, 96, 0.32)",
            c500="rgba(2, 193, 96, 1.0)",
            c600="rgba(2, 193, 96, 1.0)",
            c700="rgba(2, 193, 96, 0.32)",
            c800="rgba(2, 193, 96, 0.32)",
            c900="#02C160",
            c950="#02C160",
        ),
        secondary_hue=gr.themes.Color(
            c50="#576b95",
            c100="#576b95",
            c200="#576b95",
            c300="#576b95",
            c400="#576b95",
            c500="#576b95",
            c600="#576b95",
            c700="#576b95",
            c800="#576b95",
            c900="#576b95",
            c950="#576b95",
        ),
        neutral_hue=gr.themes.Color(
            name="gray",
            c50="#f9fafb",
            c100="#f3f4f6",
            c200="#e5e7eb",
            c300="#d1d5db",
            c400="#B2B2B2",
            c500="#808080",
            c600="#636363",
            c700="#515151",
            c800="#393939",
            c900="#272727",
            c950="#171717",
        ),
        radius_size=gr.themes.sizes.radius_sm,
    ).set(
        button_primary_background_fill="#06AE56",
        button_primary_background_fill_dark="#06AE56",
        button_primary_background_fill_hover="#07C863",
        button_primary_border_color="#06AE56",
        button_primary_border_color_dark="#06AE56",
        button_primary_text_color="#FFFFFF",
        button_primary_text_color_dark="#FFFFFF",
        button_secondary_background_fill="#F2F2F2",
        button_secondary_background_fill_dark="#2B2B2B",
        button_secondary_text_color="#393939",
        button_secondary_text_color_dark="#FFFFFF",
        # background_fill_primary="#F7F7F7",
        # background_fill_primary_dark="#1F1F1F",
        block_title_text_color="*primary_500",
        block_title_background_fill="*primary_100",
        input_background_fill="#F6F6F6",
    )<|MERGE_RESOLUTION|>--- conflicted
+++ resolved
@@ -42,21 +42,9 @@
 SIM_K = 5
 INDEX_QUERY_TEMPRATURE = 1.0
 
-<<<<<<< HEAD
-CHUANHU_TITLE = """<h1 align="left">ChatEDU 🚀</h1>"""
+CHUANHU_TITLE = i18n("ChatEDU 🚀")
 BACK_LINK = """其他链接： <a href="http://10.101.120.11:8000" target="_blank">个性化学习Demo</a>  &nbsp;&nbsp;&nbsp;
  <a href="http://10.109.68.1:7866" target="_blank"> 图像生成Demo </>"""
-CHUANHU_DESCRIPTION = """\
-<div align="center" style="margin:16px 0">
-此App使用 `gpt-3.5-turbo` 大语言模型
-</div>
-"""
-=======
-CHUANHU_TITLE = i18n("川虎Chat 🚀")
-
-CHUANHU_DESCRIPTION = i18n("由Bilibili [土川虎虎虎](https://space.bilibili.com/29125536) 和 [明昭MZhao](https://space.bilibili.com/24807452)开发<br />访问川虎Chat的 [GitHub项目](https://github.com/GaiZhenbiao/ChuanhuChatGPT) 下载最新版脚本")
->>>>>>> 2af553ac
-
 FOOTER = """<div class="versions">{versions}</div>"""
 
 APPEARANCE_SWITCHER = """
@@ -71,31 +59,14 @@
 
 SUMMARIZE_PROMPT = "你是谁？我们刚才聊了什么？"  # 总结对话时的 prompt
 
-<<<<<<< HEAD
-MODELS = [
-    "chatglm-6b",
+ONLINE_MODELS = [
     "chatglm-130b",
-    "llama-7b-hf"
-]  # 可选的模型
-=======
-ONLINE_MODELS = [
-    "gpt-3.5-turbo",
-    "gpt-3.5-turbo-0301",
-    "gpt-4",
-    "gpt-4-0314",
-    "gpt-4-32k",
-    "gpt-4-32k-0314",
     "xmbot",
 ]
 
 LOCAL_MODELS = [
     "chatglm-6b",
-    "chatglm-6b-int4",
-    "chatglm-6b-int4-qe",
-    "llama-7b-hf",
-    "llama-13b-hf",
-    "llama-30b-hf",
-    "llama-65b-hf"
+    "llama-7b-hf"
 ]
 
 if os.environ.get('HIDE_LOCAL_MODELS', 'false') == 'true':
@@ -104,7 +75,6 @@
     MODELS = ONLINE_MODELS + LOCAL_MODELS
 
 DEFAULT_MODEL = 0
->>>>>>> 2af553ac
 
 os.makedirs("models", exist_ok=True)
 os.makedirs("lora", exist_ok=True)
