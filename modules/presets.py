--- conflicted
+++ resolved
@@ -13,7 +13,6 @@
 TEMPLATES_DIR = "templates"
 
 # 错误信息
-<<<<<<< HEAD
 STANDARD_ERROR_MSG = "☹️发生了错误："  # 错误信息的标准前缀
 GENERAL_ERROR_MSG = "获取对话时发生错误，请查看后台日志"
 ERROR_RETRIEVE_MSG = "请检查网络连接，或者API-Key是否有效。"
@@ -25,36 +24,17 @@
 NO_INPUT_MSG = "请输入对话内容。"  # 未输入对话内容
 BILLING_NOT_APPLICABLE_MSG = "模型本地运行中" # 本地运行的模型返回的账单信息
 
-TIMEOUT_STREAMING = 30  # 流式对话时的超时时间
+TIMEOUT_STREAMING = 60  # 流式对话时的超时时间
 TIMEOUT_ALL = 200  # 非流式对话时的超时时间
 ENABLE_STREAMING_OPTION = True  # 是否启用选择选择是否实时显示回答的勾选框
-=======
-standard_error_msg = "☹️发生了错误："  # 错误信息的标准前缀
-error_retrieve_prompt = "请检查网络连接，或者API-Key是否有效。"  # 获取对话时发生错误
-connection_timeout_prompt = "连接超时，无法获取对话。"  # 连接超时
-read_timeout_prompt = "读取超时，无法获取对话。"  # 读取超时
-proxy_error_prompt = "代理错误，无法获取对话。"  # 代理错误
-ssl_error_prompt = "SSL错误，无法获取对话。"  # SSL 错误
-no_apikey_msg = "API key长度不是51位，请检查是否输入正确。"  # API key 长度不足 51 位
-no_input_msg = "请输入对话内容。"  # 未输入对话内容
-
-timeout_streaming = 60  # 流式对话时的超时时间
-timeout_all = 200  # 非流式对话时的超时时间
-enable_streaming_option = True  # 是否启用选择选择是否实时显示回答的勾选框
->>>>>>> d3b93fbd
 HIDE_MY_KEY = False  # 如果你想在UI中隐藏你的 API 密钥，将此值设置为 True
 CONCURRENT_COUNT = 100 # 允许同时使用的用户数量
 
 SIM_K = 5
 INDEX_QUERY_TEMPRATURE = 1.0
 
-<<<<<<< HEAD
-CHUANHU_TITLE = """<h1 align="left" style="min-width:200px; margin-top:6px; white-space: nowrap;">川虎ChatGPT 🚀</h1>"""
+CHUANHU_TITLE = """<h1 align="left">川虎ChatGPT 🚀</h1>"""
 CHUANHU_DESCRIPTION = """\
-=======
-title = """<h1 align="left">川虎ChatGPT 🚀</h1>"""
-description = """\
->>>>>>> d3b93fbd
 <div align="center" style="margin:16px 0">
 
 由Bilibili [土川虎虎虎](https://space.bilibili.com/29125536) 和 [明昭MZhao](https://space.bilibili.com/24807452)开发
@@ -64,16 +44,9 @@
 </div>
 """
 
-<<<<<<< HEAD
-FOOTER = """\
-<div class="versions">{versions}</div>
-"""
-
-SUMMARIZE_PROMPT = "你是谁？我们刚才聊了什么？"  # 总结对话时的 prompt
-=======
-footer = """<div class="versions">{versions}</div>"""
-
-appearance_switcher = """
+FOOTER = """<div class="versions">{versions}</div>"""
+
+APPEARANCE_SWITCHER = """
 <div style="display: flex; justify-content: space-between;">
 <span style="margin-top: 4px !important;">切换亮暗色主题</span>
 <span><label class="apSwitch" for="checkbox">
@@ -82,8 +55,8 @@
 </label></span>
 </div>
 """
-summarize_prompt = "你是谁？我们刚才聊了什么？"  # 总结对话时的 prompt
->>>>>>> d3b93fbd
+
+SUMMARIZE_PROMPT = "你是谁？我们刚才聊了什么？"  # 总结对话时的 prompt
 
 MODELS = [
     "gpt-3.5-turbo",
