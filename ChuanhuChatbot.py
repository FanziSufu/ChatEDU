import json
import gradio as gr
import openai
import os
import sys
# import markdown

my_api_key = ""    # 在这里输入你的 API 密钥
initial_prompt = "You are a helpful assistant."

if my_api_key == "":
    my_api_key = os.environ.get('my_api_key')

if my_api_key == "empty":
    print("Please give a api key!")
    sys.exit(1)

def parse_text(text):
    lines = text.split("\n")
    for i,line in enumerate(lines):
        if "```" in line:
            items = line.split('`')
            if items[-1]:
                lines[i] = f'<pre><code class="{items[-1]}">'
            else:
                lines[i] = f'</code></pre>'
        else:
            if i>0:
                line = line.replace("<", "&lt;")
                line = line.replace(">", "&gt;")
                lines[i] = '<br/>'+line.replace(" ", "&nbsp;")
    return "".join(lines)

def get_response(system, context, myKey, raw = False):
    openai.api_key = myKey
    response = openai.ChatCompletion.create(
        model="gpt-3.5-turbo",
        messages=[system, *context],
    )
    openai.api_key = ""
    if raw:
        return response
    else:
        statistics = f'本次对话Tokens用量【{response["usage"]["total_tokens"]} / 4096】 （ 提问+上文 {response["usage"]["prompt_tokens"]}，回答 {response["usage"]["completion_tokens"]} ）'
        message = response["choices"][0]["message"]["content"]

        message_with_stats = f'{message}\n\n================\n\n{statistics}'
<<<<<<< HEAD
        # message_with_stats = markdown.markdown(message_with_stats)
=======
#         message_with_stats = .markdown(message_with_stats)
>>>>>>> 29783f9a

        return message, parse_text(message_with_stats)

def predict(chatbot, input_sentence, system, context, myKey):
    if len(input_sentence) == 0:
        return []
    context.append({"role": "user", "content": f"{input_sentence}"})

    try:
        message, message_with_stats = get_response(system, context, myKey)
    except:
        chatbot.append((input_sentence, "请求失败，请检查API-key是否正确。"))
        return chatbot, context

    context.append({"role": "assistant", "content": message})

    chatbot.append((input_sentence, message_with_stats))

    return chatbot, context

def retry(chatbot, system, context, myKey):
    if len(context) == 0:
        return [], []
    try:
        message, message_with_stats = get_response(system, context[:-1], myKey)
    except:
        chatbot.append(("重试请求", "请求失败，请检查API-key是否正确。"))
        return chatbot, context
    context[-1] = {"role": "assistant", "content": message}

    chatbot[-1] = (context[-2]["content"], message_with_stats)
    return chatbot, context

def delete_last_conversation(chatbot, context):
    if len(context) == 0:
        return [], []
    chatbot = chatbot[:-1]
    context = context[:-2]
    return chatbot, context

def reduce_token(chatbot, system, context, myKey):
    context.append({"role": "user", "content": "请帮我总结一下上述对话的内容，实现减少tokens的同时，保证对话的质量。在总结中不要加入这一句话。"})

    response = get_response(system, context, myKey, raw=True)

    statistics = f'本次对话Tokens用量【{response["usage"]["completion_tokens"]+12+12+8} / 4096】'
    optmz_str = parse_text( f'好的，我们之前聊了:{response["choices"][0]["message"]["content"]}\n\n================\n\n{statistics}' )
    chatbot.append(("请帮我总结一下上述对话的内容，实现减少tokens的同时，保证对话的质量。", optmz_str))

    context = []
    context.append({"role": "user", "content": "我们之前聊了什么?"})
    context.append({"role": "assistant", "content": f'我们之前聊了：{response["choices"][0]["message"]["content"]}'})
    return chatbot, context

def save_chat_history(filepath, system, context):
    if filepath == "":
        return
    history = {"system": system, "context": context}
    with open(f"{filepath}.json", "w") as f:
        json.dump(history, f)

def load_chat_history(fileobj):
    with open(fileobj.name, "r") as f:
        history = json.load(f)
    context = history["context"]
    chathistory = []
    for i in range(0, len(context), 2):
        chathistory.append((parse_text(context[i]["content"]), parse_text(context[i+1]["content"])))
    return chathistory , history["system"], context, history["system"]["content"]

def get_history_names():
    with open("history.json", "r") as f:
        history = json.load(f)
    return list(history.keys())


def reset_state():
    return [], []

def update_system(new_system_prompt):
    return {"role": "system", "content": new_system_prompt}

def set_apikey(new_api_key, myKey):
    old_api_key = myKey
    try:
        get_response(update_system(initial_prompt), [{"role": "user", "content": "test"}], new_api_key)
    except:
        return "无效的api-key", myKey
    encryption_str = "验证成功，api-key已做遮挡处理：" + new_api_key[:4] + "..." + new_api_key[-4:]
    return encryption_str, new_api_key


with gr.Blocks() as demo:
    keyTxt = gr.Textbox(show_label=True, placeholder=f"在这里输入你的API-key...", value=my_api_key, label="API Key").style(container=True)
    chatbot = gr.Chatbot().style(color_map=("#1D51EE", "#585A5B"))
    context = gr.State([])
    systemPrompt = gr.State(update_system(initial_prompt))
<<<<<<< HEAD
    myKey = gr.State("sk-xxxxxxxxxxxxxxxxxxxxx")
=======
    topic = gr.State("未命名对话历史记录")
>>>>>>> 29783f9a

    with gr.Row():
        with gr.Column(scale=12):
            txt = gr.Textbox(show_label=False, placeholder="在这里输入").style(container=False)
        with gr.Column(min_width=50, scale=1):
            submitBtn = gr.Button("🚀", variant="primary")
    with gr.Row():
        emptyBtn = gr.Button("🧹 新的对话")
        retryBtn = gr.Button("🔄 重新生成")
        delLastBtn = gr.Button("🗑️ 删除上条对话")
        reduceTokenBtn = gr.Button("♻️ 优化Tokens")
    newSystemPrompt = gr.Textbox(show_label=True, placeholder=f"在这里输入新的System Prompt...", label="更改 System prompt").style(container=True)
    systemPromptDisplay = gr.Textbox(show_label=True, value=initial_prompt, interactive=False, label="目前的 System prompt").style(container=True)
    with gr.Accordion(label="保存/加载对话历史记录(在文本框中输入文件名，点击“保存对话”按钮，历史记录文件会被存储到本地)", open=False):
        with gr.Column():
            with gr.Row():
                with gr.Column(scale=6):
                    saveFileName = gr.Textbox(show_label=True, placeholder=f"在这里输入保存的文件名...", label="保存对话", value="对话历史记录").style(container=True)
                with gr.Column(scale=1):
                    saveBtn = gr.Button("💾 保存对话")
                    uploadBtn = gr.UploadButton("📂 读取对话", file_count="single", file_types=["json"])

    txt.submit(predict, [chatbot, txt, systemPrompt, context, myKey], [chatbot, context], show_progress=True)
    txt.submit(lambda :"", None, txt)
    submitBtn.click(predict, [chatbot, txt, systemPrompt, context, myKey], [chatbot, context], show_progress=True)
    submitBtn.click(lambda :"", None, txt)
    emptyBtn.click(reset_state, outputs=[chatbot, context])
    newSystemPrompt.submit(update_system, newSystemPrompt, systemPrompt)
    newSystemPrompt.submit(lambda x: x, newSystemPrompt, systemPromptDisplay)
    newSystemPrompt.submit(lambda :"", None, newSystemPrompt)
    retryBtn.click(retry, [chatbot, systemPrompt, context, myKey], [chatbot, context], show_progress=True)
    delLastBtn.click(delete_last_conversation, [chatbot, context], [chatbot, context], show_progress=True)
<<<<<<< HEAD
    reduceTokenBtn.click(reduce_token, [chatbot, systemPrompt, context, myKey], [chatbot, context], show_progress=True)
    keyTxt.submit(set_apikey, [keyTxt, myKey], [keyTxt, myKey], show_progress=True)
=======
    reduceTokenBtn.click(reduce_token, [chatbot, systemPrompt, context], [chatbot, context], show_progress=True)
    uploadBtn.upload(load_chat_history, uploadBtn, [chatbot, systemPrompt, context, systemPromptDisplay], show_progress=True)
    saveBtn.click(save_chat_history, [saveFileName, systemPrompt, context], None, show_progress=True)
>>>>>>> 29783f9a


demo.launch()<|MERGE_RESOLUTION|>--- conflicted
+++ resolved
@@ -45,11 +45,7 @@
         message = response["choices"][0]["message"]["content"]
 
         message_with_stats = f'{message}\n\n================\n\n{statistics}'
-<<<<<<< HEAD
         # message_with_stats = markdown.markdown(message_with_stats)
-=======
-#         message_with_stats = .markdown(message_with_stats)
->>>>>>> 29783f9a
 
         return message, parse_text(message_with_stats)
 
@@ -147,11 +143,8 @@
     chatbot = gr.Chatbot().style(color_map=("#1D51EE", "#585A5B"))
     context = gr.State([])
     systemPrompt = gr.State(update_system(initial_prompt))
-<<<<<<< HEAD
     myKey = gr.State("sk-xxxxxxxxxxxxxxxxxxxxx")
-=======
     topic = gr.State("未命名对话历史记录")
->>>>>>> 29783f9a
 
     with gr.Row():
         with gr.Column(scale=12):
@@ -184,14 +177,12 @@
     newSystemPrompt.submit(lambda :"", None, newSystemPrompt)
     retryBtn.click(retry, [chatbot, systemPrompt, context, myKey], [chatbot, context], show_progress=True)
     delLastBtn.click(delete_last_conversation, [chatbot, context], [chatbot, context], show_progress=True)
-<<<<<<< HEAD
     reduceTokenBtn.click(reduce_token, [chatbot, systemPrompt, context, myKey], [chatbot, context], show_progress=True)
     keyTxt.submit(set_apikey, [keyTxt, myKey], [keyTxt, myKey], show_progress=True)
-=======
-    reduceTokenBtn.click(reduce_token, [chatbot, systemPrompt, context], [chatbot, context], show_progress=True)
+    reduceTokenBtn.click(reduce_token, [chatbot, systemPrompt, context, myKey], [chatbot, context], show_progress=True)
+    keyTxt.submit(set_apikey, [keyTxt, myKey], [keyTxt, myKey], show_progress=True)
     uploadBtn.upload(load_chat_history, uploadBtn, [chatbot, systemPrompt, context, systemPromptDisplay], show_progress=True)
     saveBtn.click(save_chat_history, [saveFileName, systemPrompt, context], None, show_progress=True)
->>>>>>> 29783f9a
 
 
 demo.launch()