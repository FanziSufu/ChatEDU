# -*- coding:utf-8 -*-
import os
import logging
import sys

import gradio as gr

from modules import config
from modules.config import *
from modules.utils import *
from modules.presets import *
from modules.overwrites import *
from modules.models import ModelManager

gr.Chatbot.postprocess = postprocess
PromptHelper.compact_text_chunks = compact_text_chunks

with open("assets/custom.css", "r", encoding="utf-8") as f:
    customCSS = f.read()

with gr.Blocks(css=customCSS, theme=small_and_beautiful_theme) as demo:
    user_name = gr.State("")
    promptTemplates = gr.State(load_template(get_template_names(plain=True)[0], mode=2))
    user_question = gr.State("")
    current_model = gr.State(ModelManager(model_name = MODELS[DEFAULT_MODEL], access_key = my_api_key))

    topic = gr.State("未命名对话历史记录")

    with gr.Row():
<<<<<<< HEAD
        with gr.Column():
            gr.HTML(CHUANHU_TITLE)
            user_info = gr.Markdown(value="", elem_id="user_info")
=======
        gr.HTML(title, elem_id="app_title")
>>>>>>> d3b93fbd
        status_display = gr.Markdown(get_geoip(), elem_id="status_display")
    with gr.Row(elem_id="float_display"):
        user_info = gr.Markdown(value="getting user info...", elem_id="user_info")

        # https://github.com/gradio-app/gradio/pull/3296
        def create_greeting(request: gr.Request):
            if hasattr(request, "username") and request.username: # is not None or is not ""
                logging.info(f"Get User Name: {request.username}")
                return gr.Markdown.update(value=f"User: {request.username}"), request.username
            else:
                return gr.Markdown.update(value=f"User: default", visible=False), ""
        demo.load(create_greeting, inputs=None, outputs=[user_info, user_name])

    with gr.Row().style(equal_height=True):
        with gr.Column(scale=5):
            with gr.Row():
                chatbot = gr.Chatbot(elem_id="chuanhu_chatbot").style(height="100%")
            with gr.Row():
                with gr.Column(min_width=225, scale=12):
                    user_input = gr.Textbox(
                        elem_id="user_input_tb",
                        show_label=False, placeholder="在这里输入"
                    ).style(container=False)
                with gr.Column(min_width=42, scale=1):
                    submitBtn = gr.Button(value="", variant="primary", elem_id="submit_btn")
                    cancelBtn = gr.Button(value="", variant="secondary", visible=False, elem_id="cancel_btn")
            with gr.Row():
                emptyBtn = gr.Button(
                    "🧹 新的对话",
                )
                retryBtn = gr.Button("🔄 重新生成")
                delFirstBtn = gr.Button("🗑️ 删除最旧对话")
                delLastBtn = gr.Button("🗑️ 删除最新对话")

        with gr.Column():
            with gr.Column(min_width=50, scale=1):
                with gr.Tab(label="模型"):
                    keyTxt = gr.Textbox(
                        show_label=True,
                        placeholder=f"OpenAI API-key...",
                        value=hide_middle_chars(my_api_key),
                        type="password",
                        visible=not HIDE_MY_KEY,
                        label="API-Key",
                    )
                    if multi_api_key:
                        usageTxt = gr.Markdown("多账号模式已开启，无需输入key，可直接开始对话", elem_id="usage_display", elem_classes="insert_block")
                    else:
                        usageTxt = gr.Markdown("**发送消息** 或 **提交key** 以显示额度", elem_id="usage_display", elem_classes="insert_block")
                    model_select_dropdown = gr.Dropdown(
                        label="选择模型", choices=MODELS, multiselect=False, value=MODELS[DEFAULT_MODEL], interactive=True
                    )
                    lora_select_dropdown = gr.Dropdown(
                        label="选择LoRA模型", choices=[], multiselect=False, interactive=True, visible=False
                    )
                    use_streaming_checkbox = gr.Checkbox(
                        label="实时传输回答", value=True, visible=ENABLE_STREAMING_OPTION
                    )
                    use_websearch_checkbox = gr.Checkbox(label="使用在线搜索", value=False)
                    language_select_dropdown = gr.Dropdown(
                        label="选择回复语言（针对搜索&索引功能）",
                        choices=REPLY_LANGUAGES,
                        multiselect=False,
                        value=REPLY_LANGUAGES[0],
                    )
                    index_files = gr.Files(label="上传索引文件", type="file")
                    two_column = gr.Checkbox(label="双栏pdf", value=advance_docs["pdf"].get("two_column", False))
                    # TODO: 公式ocr
                    # formula_ocr = gr.Checkbox(label="识别公式", value=advance_docs["pdf"].get("formula_ocr", False))

                with gr.Tab(label="Prompt"):
                    systemPromptTxt = gr.Textbox(
                        show_label=True,
                        placeholder=f"在这里输入System Prompt...",
                        label="System prompt",
                        value=INITIAL_SYSTEM_PROMPT,
                        lines=10,
                    ).style(container=False)
                    with gr.Accordion(label="加载Prompt模板", open=True):
                        with gr.Column():
                            with gr.Row():
                                with gr.Column(scale=6):
                                    templateFileSelectDropdown = gr.Dropdown(
                                        label="选择Prompt模板集合文件",
                                        choices=get_template_names(plain=True),
                                        multiselect=False,
                                        value=get_template_names(plain=True)[0],
                                    ).style(container=False)
                                with gr.Column(scale=1):
                                    templateRefreshBtn = gr.Button("🔄 刷新")
                            with gr.Row():
                                with gr.Column():
                                    templateSelectDropdown = gr.Dropdown(
                                        label="从Prompt模板中加载",
                                        choices=load_template(
                                            get_template_names(plain=True)[0], mode=1
                                        ),
                                        multiselect=False,
                                    ).style(container=False)

                with gr.Tab(label="保存/加载"):
                    with gr.Accordion(label="保存/加载对话历史记录", open=True):
                        with gr.Column():
                            with gr.Row():
                                with gr.Column(scale=6):
                                    historyFileSelectDropdown = gr.Dropdown(
                                        label="从列表中加载对话",
                                        choices=get_history_names(plain=True),
                                        multiselect=False,
                                        value=get_history_names(plain=True)[0],
                                    )
                                with gr.Column(scale=1):
                                    historyRefreshBtn = gr.Button("🔄 刷新")
                            with gr.Row():
                                with gr.Column(scale=6):
                                    saveFileName = gr.Textbox(
                                        show_label=True,
                                        placeholder=f"设置文件名: 默认为.json，可选为.md",
                                        label="设置保存文件名",
                                        value="对话历史记录",
                                    ).style(container=True)
                                with gr.Column(scale=1):
                                    saveHistoryBtn = gr.Button("💾 保存对话")
                                    exportMarkdownBtn = gr.Button("📝 导出为Markdown")
                                    gr.Markdown("默认保存于history文件夹")
                            with gr.Row():
                                with gr.Column():
                                    downloadFile = gr.File(interactive=True)

                with gr.Tab(label="高级"):
                    gr.Markdown("# ⚠️ 务必谨慎更改 ⚠️\n\n如果无法使用请恢复默认设置")
<<<<<<< HEAD

=======
                    default_btn = gr.Button("🔙 恢复默认设置")
                    gr.HTML(appearance_switcher, elem_classes="insert_block")
>>>>>>> d3b93fbd
                    with gr.Accordion("参数", open=False):
                        temperature_slider = gr.Slider(
                            minimum=-0,
                            maximum=2.0,
                            value=1.0,
                            step=0.1,
                            interactive=True,
                            label="temperature",
                        )
                        top_p_slider = gr.Slider(
                            minimum=-0,
                            maximum=1.0,
                            value=1.0,
                            step=0.05,
                            interactive=True,
                            label="top-p",
                        )
                        n_choices_slider = gr.Slider(
                            minimum=1,
                            maximum=10,
                            value=1,
                            step=1,
                            interactive=True,
                            label="n choices",
                        )
                        stop_sequence_txt = gr.Textbox(
                            show_label=True,
                            placeholder=f"在这里输入停止符，用英文逗号隔开...",
                            label="stop",
                            value="",
                            lines=1,
                        )
                        max_context_length_slider = gr.Slider(
                            minimum=1,
                            maximum=32768,
                            value=2000,
                            step=1,
                            interactive=True,
                            label="max context",
                        )
                        max_generation_slider = gr.Slider(
                            minimum=1,
                            maximum=32768,
                            value=1000,
                            step=1,
                            interactive=True,
                            label="max generations",
                        )
                        presence_penalty_slider = gr.Slider(
                            minimum=-2.0,
                            maximum=2.0,
                            value=0.0,
                            step=0.01,
                            interactive=True,
                            label="presence penalty",
                        )
                        frequency_penalty_slider = gr.Slider(
                            minimum=-2.0,
                            maximum=2.0,
                            value=0.0,
                            step=0.01,
                            interactive=True,
                            label="frequency penalty",
                        )
                        logit_bias_txt = gr.Textbox(
                            show_label=True,
                            placeholder=f"word:likelihood",
                            label="logit bias",
                            value="",
                            lines=1,
                        )
                        user_identifier_txt = gr.Textbox(
                            show_label=True,
                            placeholder=f"用于定位滥用行为",
                            label="用户名",
                            value=user_name.value,
                            lines=1,
                        )

                    with gr.Accordion("网络设置", open=False):
                        # 优先展示自定义的api_host
                        apihostTxt = gr.Textbox(
                            show_label=True,
                            placeholder=f"在这里输入API-Host...",
                            label="API-Host",
                            value=config.api_host or shared.API_HOST,
                            lines=1,
                        )
                        changeAPIURLBtn = gr.Button("🔄 切换API地址")
                        proxyTxt = gr.Textbox(
                            show_label=True,
                            placeholder=f"在这里输入代理地址...",
                            label="代理地址（示例：http://127.0.0.1:10809）",
                            value="",
                            lines=2,
                        )
                        changeProxyBtn = gr.Button("🔄 设置代理地址")
                        default_btn = gr.Button("🔙 恢复默认设置")

    gr.Markdown(CHUANHU_DESCRIPTION)
    gr.HTML(FOOTER.format(versions=versions_html()), elem_id="footer")
    chatgpt_predict_args = dict(
        fn=current_model.value.predict,
        inputs=[
            user_question,
            chatbot,
            use_streaming_checkbox,
            use_websearch_checkbox,
            index_files,
            language_select_dropdown,
        ],
        outputs=[chatbot, status_display],
        show_progress=True,
    )

    start_outputing_args = dict(
        fn=start_outputing,
        inputs=[],
        outputs=[submitBtn, cancelBtn],
        show_progress=True,
    )

    end_outputing_args = dict(
        fn=end_outputing, inputs=[], outputs=[submitBtn, cancelBtn]
    )

    reset_textbox_args = dict(
        fn=reset_textbox, inputs=[], outputs=[user_input]
    )

    transfer_input_args = dict(
        fn=transfer_input, inputs=[user_input], outputs=[user_question, user_input, submitBtn, cancelBtn], show_progress=True
    )

    get_usage_args = dict(
        fn=current_model.value.billing_info, inputs=None, outputs=[usageTxt], show_progress=False
    )

    load_history_from_file_args = dict(
        fn=current_model.value.load_chat_history,
        inputs=[historyFileSelectDropdown, chatbot, user_name],
        outputs=[saveFileName, systemPromptTxt, chatbot]
    )


    # Chatbot
    cancelBtn.click(current_model.value.interrupt, [], [])

    user_input.submit(**transfer_input_args).then(**chatgpt_predict_args).then(**end_outputing_args)
    user_input.submit(**get_usage_args)

    submitBtn.click(**transfer_input_args).then(**chatgpt_predict_args).then(**end_outputing_args)
    submitBtn.click(**get_usage_args)

    emptyBtn.click(
        current_model.value.reset,
        outputs=[chatbot, status_display],
        show_progress=True,
    )
    emptyBtn.click(**reset_textbox_args)

    retryBtn.click(**start_outputing_args).then(
        current_model.value.retry,
        [
            chatbot,
            use_streaming_checkbox,
            use_websearch_checkbox,
            index_files,
            language_select_dropdown,
        ],
        [chatbot, status_display],
        show_progress=True,
    ).then(**end_outputing_args)
    retryBtn.click(**get_usage_args)

    delFirstBtn.click(
        current_model.value.delete_first_conversation,
        None,
        [status_display],
    )

    delLastBtn.click(
        current_model.value.delete_last_conversation,
        [chatbot],
        [chatbot, status_display],
        show_progress=False
    )

    two_column.change(update_doc_config, [two_column], None)

    # LLM Models
    keyTxt.change(current_model.value.set_key, keyTxt, [status_display]).then(**get_usage_args)
    keyTxt.submit(**get_usage_args)
    model_select_dropdown.change(current_model.value.get_model, [model_select_dropdown, lora_select_dropdown, keyTxt, temperature_slider, top_p_slider, systemPromptTxt], [status_display, lora_select_dropdown], show_progress=True)
    lora_select_dropdown.change(current_model.value.get_model, [model_select_dropdown, lora_select_dropdown, keyTxt, temperature_slider, top_p_slider, systemPromptTxt], [status_display], show_progress=True)

    # Template
    systemPromptTxt.change(current_model.value.set_system_prompt, [systemPromptTxt], None)
    templateRefreshBtn.click(get_template_names, None, [templateFileSelectDropdown])
    templateFileSelectDropdown.change(
        load_template,
        [templateFileSelectDropdown],
        [promptTemplates, templateSelectDropdown],
        show_progress=True,
    )
    templateSelectDropdown.change(
        get_template_content,
        [promptTemplates, templateSelectDropdown, systemPromptTxt],
        [systemPromptTxt],
        show_progress=True,
    )

    # S&L
    saveHistoryBtn.click(
        current_model.value.save_chat_history,
        [saveFileName, chatbot, user_name],
        downloadFile,
        show_progress=True,
    )
    saveHistoryBtn.click(get_history_names, [gr.State(False), user_name], [historyFileSelectDropdown])
    exportMarkdownBtn.click(
        current_model.value.export_markdown,
        [saveFileName, chatbot, user_name],
        downloadFile,
        show_progress=True,
    )
    historyRefreshBtn.click(get_history_names, [gr.State(False), user_name], [historyFileSelectDropdown])
    historyFileSelectDropdown.change(**load_history_from_file_args)
    downloadFile.change(**load_history_from_file_args)

    # Advanced
    max_context_length_slider.change(current_model.value.set_token_upper_limit, [max_context_length_slider], None)
    temperature_slider.change(current_model.value.set_temperature, [temperature_slider], None)
    top_p_slider.change(current_model.value.set_top_p, [top_p_slider], None)
    n_choices_slider.change(current_model.value.set_n_choices, [n_choices_slider], None)
    stop_sequence_txt.change(current_model.value.set_stop_sequence, [stop_sequence_txt], None)
    max_generation_slider.change(current_model.value.set_max_tokens, [max_generation_slider], None)
    presence_penalty_slider.change(current_model.value.set_presence_penalty, [presence_penalty_slider], None)
    frequency_penalty_slider.change(current_model.value.set_frequency_penalty, [frequency_penalty_slider], None)
    logit_bias_txt.change(current_model.value.set_logit_bias, [logit_bias_txt], None)
    user_identifier_txt.change(current_model.value.set_user_identifier, [user_identifier_txt], None)

    default_btn.click(
        reset_default, [], [apihostTxt, proxyTxt, status_display], show_progress=True
    )
    changeAPIURLBtn.click(
        change_api_host,
        [apihostTxt],
        [status_display],
        show_progress=True,
    )
    changeProxyBtn.click(
        change_proxy,
        [proxyTxt],
        [status_display],
        show_progress=True,
    )

logging.info(
    colorama.Back.GREEN
    + "\n川虎的温馨提示：访问 http://localhost:7860 查看界面"
    + colorama.Style.RESET_ALL
)
# 默认开启本地服务器，默认可以直接从IP访问，默认不创建公开分享链接
demo.title = "川虎ChatGPT 🚀"

if __name__ == "__main__":
    reload_javascript()
    # if running in Docker
    if dockerflag:
        if authflag:
            demo.queue(concurrency_count=CONCURRENT_COUNT).launch(
                server_name="0.0.0.0",
                server_port=7860,
                auth=auth_list,
                favicon_path="./assets/favicon.ico",
            )
        else:
            demo.queue(concurrency_count=CONCURRENT_COUNT).launch(
                server_name="0.0.0.0",
                server_port=7860,
                share=False,
                favicon_path="./assets/favicon.ico",
            )
    # if not running in Docker
    else:
        if authflag:
            demo.queue(concurrency_count=CONCURRENT_COUNT).launch(
                share=False,
                auth=auth_list,
                favicon_path="./assets/favicon.ico",
                inbrowser=True,
            )
        else:
            demo.queue(concurrency_count=CONCURRENT_COUNT).launch(
                share=False, favicon_path="./assets/favicon.ico", inbrowser=True
            )  # 改为 share=True 可以创建公开分享链接
        # demo.queue(concurrency_count=CONCURRENT_COUNT).launch(server_name="0.0.0.0", server_port=7860, share=False) # 可自定义端口
        # demo.queue(concurrency_count=CONCURRENT_COUNT).launch(server_name="0.0.0.0", server_port=7860,auth=("在这里填写用户名", "在这里填写密码")) # 可设置用户名与密码
        # demo.queue(concurrency_count=CONCURRENT_COUNT).launch(auth=("在这里填写用户名", "在这里填写密码")) # 适合Nginx反向代理<|MERGE_RESOLUTION|>--- conflicted
+++ resolved
@@ -27,13 +27,7 @@
     topic = gr.State("未命名对话历史记录")
 
     with gr.Row():
-<<<<<<< HEAD
-        with gr.Column():
-            gr.HTML(CHUANHU_TITLE)
-            user_info = gr.Markdown(value="", elem_id="user_info")
-=======
-        gr.HTML(title, elem_id="app_title")
->>>>>>> d3b93fbd
+        gr.HTML(CHUANHU_TITLE, elem_id="app_title")
         status_display = gr.Markdown(get_geoip(), elem_id="status_display")
     with gr.Row(elem_id="float_display"):
         user_info = gr.Markdown(value="getting user info...", elem_id="user_info")
@@ -165,12 +159,7 @@
 
                 with gr.Tab(label="高级"):
                     gr.Markdown("# ⚠️ 务必谨慎更改 ⚠️\n\n如果无法使用请恢复默认设置")
-<<<<<<< HEAD
-
-=======
-                    default_btn = gr.Button("🔙 恢复默认设置")
-                    gr.HTML(appearance_switcher, elem_classes="insert_block")
->>>>>>> d3b93fbd
+                    gr.HTML(APPEARANCE_SWITCHER, elem_classes="insert_block")
                     with gr.Accordion("参数", open=False):
                         temperature_slider = gr.Slider(
                             minimum=-0,
