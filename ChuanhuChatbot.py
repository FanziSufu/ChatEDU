import json
import gradio as gr
import openai
import os
import sys
import traceback
# import markdown

my_api_key = ""    # 在这里输入你的 API 密钥
initial_prompt = "You are a helpful assistant."

if my_api_key == "":
    my_api_key = os.environ.get('my_api_key')

if my_api_key == "empty":
    print("Please give a api key!")
    sys.exit(1)

def parse_text(text):
    lines = text.split("\n")
    for i,line in enumerate(lines):
        if "```" in line:
            items = line.split('`')
            if items[-1]:
                lines[i] = f'<pre><code class="{items[-1]}">'
            else:
                lines[i] = f'</code></pre>'
        else:
            if i>0:
                line = line.replace("<", "&lt;")
                line = line.replace(">", "&gt;")
                lines[i] = '<br/>'+line.replace(" ", "&nbsp;")
    return "".join(lines)

def get_response(system, context, myKey, raw = False):
    openai.api_key = myKey
    response = openai.ChatCompletion.create(
        model="gpt-3.5-turbo",
        messages=[system, *context],
    )
    openai.api_key = ""
    if raw:
        return response
    else:
        statistics = f'本次对话Tokens用量【{response["usage"]["total_tokens"]} / 4096】 （ 提问+上文 {response["usage"]["prompt_tokens"]}，回答 {response["usage"]["completion_tokens"]} ）'
        message = response["choices"][0]["message"]["content"]

        message_with_stats = f'{message}\n\n================\n\n{statistics}'
        # message_with_stats = markdown.markdown(message_with_stats)

        return message, parse_text(message_with_stats)

def predict(chatbot, input_sentence, system, context, myKey):
    if len(input_sentence) == 0:
        return []
    context.append({"role": "user", "content": f"{input_sentence}"})

    try:
        message, message_with_stats = get_response(system, context, myKey)
    except openai.error.AuthenticationError:
        chatbot.append((input_sentence, "请求失败，请检查API-key是否正确。"))
        return chatbot, context
    except openai.error.Timeout:
        chatbot.append((input_sentence, "请求超时，请检查网络连接。"))
        return chatbot, context
    except openai.error.APIConnectionError:
        chatbot.append((input_sentence, "连接失败，请检查网络连接。"))
        return chatbot, context
    except openai.error.RateLimitError:
        chatbot.append((input_sentence, "请求过于频繁，请5s后再试。"))
        return chatbot, context
    except:
        chatbot.append((input_sentence, "发生了未知错误Orz"))
        return chatbot, context

    context.append({"role": "assistant", "content": message})

    chatbot.append((input_sentence, message_with_stats))

    return chatbot, context

def retry(chatbot, system, context, myKey):
    if len(context) == 0:
        return [], []
    
    try:
        message, message_with_stats = get_response(system, context[:-1], myKey)
    except openai.error.AuthenticationError:
        chatbot.append(("重试请求", "请求失败，请检查API-key是否正确。"))
        return chatbot, context
    except openai.error.Timeout:
        chatbot.append(("重试请求", "请求超时，请检查网络连接。"))
        return chatbot, context
    except openai.error.APIConnectionError:
        chatbot.append(("重试请求", "连接失败，请检查网络连接。"))
        return chatbot, context
    except openai.error.RateLimitError:
        chatbot.append(("重试请求", "请求过于频繁，请5s后再试。"))
        return chatbot, context
    except:
        chatbot.append(("重试请求", "发生了未知错误Orz"))
        return chatbot, context
    
    context[-1] = {"role": "assistant", "content": message}

    chatbot[-1] = (context[-2]["content"], message_with_stats)
    return chatbot, context

def delete_last_conversation(chatbot, context):
    if len(context) == 0:
        return [], []
    chatbot = chatbot[:-1]
    context = context[:-2]
    return chatbot, context

def reduce_token(chatbot, system, context, myKey):
    context.append({"role": "user", "content": "请帮我总结一下上述对话的内容，实现减少tokens的同时，保证对话的质量。在总结中不要加入这一句话。"})

    response = get_response(system, context, myKey, raw=True)

    statistics = f'本次对话Tokens用量【{response["usage"]["completion_tokens"]+12+12+8} / 4096】'
    optmz_str = parse_text( f'好的，我们之前聊了:{response["choices"][0]["message"]["content"]}\n\n================\n\n{statistics}' )
    chatbot.append(("请帮我总结一下上述对话的内容，实现减少tokens的同时，保证对话的质量。", optmz_str))

    context = []
    context.append({"role": "user", "content": "我们之前聊了什么?"})
    context.append({"role": "assistant", "content": f'我们之前聊了：{response["choices"][0]["message"]["content"]}'})
    return chatbot, context

def save_chat_history(filepath, system, context):
    if filepath == "":
        return
    history = {"system": system, "context": context}
    with open(f"{filepath}.json", "w") as f:
        json.dump(history, f)

def load_chat_history(fileobj):
    with open(fileobj.name, "r") as f:
        history = json.load(f)
    context = history["context"]
    chathistory = []
    for i in range(0, len(context), 2):
        chathistory.append((parse_text(context[i]["content"]), parse_text(context[i+1]["content"])))
    return chathistory , history["system"], context, history["system"]["content"]

def get_history_names():
    with open("history.json", "r") as f:
        history = json.load(f)
    return list(history.keys())


def reset_state():
    return [], []

def update_system(new_system_prompt):
    return {"role": "system", "content": new_system_prompt}

def set_apikey(new_api_key, myKey):
    old_api_key = myKey
    
    try:
        get_response(update_system(initial_prompt), [{"role": "user", "content": "test"}], new_api_key)
<<<<<<< HEAD
    except openai.error.AuthenticationError:
=======
    except:
        traceback.print_exc()
        print("API key校验失败，请检查API key是否正确，或者检查网络是否畅通。")
>>>>>>> 53f81330
        return "无效的api-key", myKey
    except openai.error.Timeout:
        return "请求超时，请检查网络设置", myKey
    except openai.error.APIConnectionError:
        return "网络错误", myKey
    except:
        return "发生了未知错误Orz", myKey
    
    encryption_str = "验证成功，api-key已做遮挡处理：" + new_api_key[:4] + "..." + new_api_key[-4:]
    return encryption_str, new_api_key


with gr.Blocks() as demo:
    keyTxt = gr.Textbox(show_label=True, placeholder=f"在这里输入你的API-key...", value=str(my_api_key[:4] + "..." + my_api_key[-4:]), label="API Key").style(container=True)
    chatbot = gr.Chatbot().style(color_map=("#1D51EE", "#585A5B"))
    context = gr.State([])
    systemPrompt = gr.State(update_system(initial_prompt))
    myKey = gr.State(my_api_key)
    topic = gr.State("未命名对话历史记录")

    with gr.Row():
        with gr.Column(scale=12):
            txt = gr.Textbox(show_label=False, placeholder="在这里输入").style(container=False)
        with gr.Column(min_width=50, scale=1):
            submitBtn = gr.Button("🚀", variant="primary")
    with gr.Row():
        emptyBtn = gr.Button("🧹 新的对话")
        retryBtn = gr.Button("🔄 重新生成")
        delLastBtn = gr.Button("🗑️ 删除上条对话")
        reduceTokenBtn = gr.Button("♻️ 优化Tokens")
    newSystemPrompt = gr.Textbox(show_label=True, placeholder=f"在这里输入新的System Prompt...", label="更改 System prompt").style(container=True)
    systemPromptDisplay = gr.Textbox(show_label=True, value=initial_prompt, interactive=False, label="目前的 System prompt").style(container=True)
    with gr.Accordion(label="保存/加载对话历史记录(在文本框中输入文件名，点击“保存对话”按钮，历史记录文件会被存储到本地)", open=False):
        with gr.Column():
            with gr.Row():
                with gr.Column(scale=6):
                    saveFileName = gr.Textbox(show_label=True, placeholder=f"在这里输入保存的文件名...", label="保存对话", value="对话历史记录").style(container=True)
                with gr.Column(scale=1):
                    saveBtn = gr.Button("💾 保存对话")
                    uploadBtn = gr.UploadButton("📂 读取对话", file_count="single", file_types=["json"])

    txt.submit(predict, [chatbot, txt, systemPrompt, context, myKey], [chatbot, context], show_progress=True)
    txt.submit(lambda :"", None, txt)
    submitBtn.click(predict, [chatbot, txt, systemPrompt, context, myKey], [chatbot, context], show_progress=True)
    submitBtn.click(lambda :"", None, txt)
    emptyBtn.click(reset_state, outputs=[chatbot, context])
    newSystemPrompt.submit(update_system, newSystemPrompt, systemPrompt)
    newSystemPrompt.submit(lambda x: x, newSystemPrompt, systemPromptDisplay)
    newSystemPrompt.submit(lambda :"", None, newSystemPrompt)
    retryBtn.click(retry, [chatbot, systemPrompt, context, myKey], [chatbot, context], show_progress=True)
    delLastBtn.click(delete_last_conversation, [chatbot, context], [chatbot, context], show_progress=True)
    reduceTokenBtn.click(reduce_token, [chatbot, systemPrompt, context, myKey], [chatbot, context], show_progress=True)
    keyTxt.submit(set_apikey, [keyTxt, myKey], [keyTxt, myKey], show_progress=True)
    uploadBtn.upload(load_chat_history, uploadBtn, [chatbot, systemPrompt, context, systemPromptDisplay], show_progress=True)
    saveBtn.click(save_chat_history, [saveFileName, systemPrompt, context], None, show_progress=True)


demo.launch()<|MERGE_RESOLUTION|>--- conflicted
+++ resolved
@@ -160,13 +160,7 @@
     
     try:
         get_response(update_system(initial_prompt), [{"role": "user", "content": "test"}], new_api_key)
-<<<<<<< HEAD
     except openai.error.AuthenticationError:
-=======
-    except:
-        traceback.print_exc()
-        print("API key校验失败，请检查API key是否正确，或者检查网络是否畅通。")
->>>>>>> 53f81330
         return "无效的api-key", myKey
     except openai.error.Timeout:
         return "请求超时，请检查网络设置", myKey
